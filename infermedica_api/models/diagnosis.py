--- conflicted
+++ resolved
@@ -113,15 +113,7 @@
             warnings.warn("Parameter case_id is deprecated, please use interview_id.",
                           category=DeprecationWarning)
 
-<<<<<<< HEAD
-    def __add_evidence(self, collection, _id, state, time, initial=None, source=None):
-=======
-    @property
-    def observations(self):
-        return self.symptoms
-
     def __add_evidence(self, collection, _id, state, time, source=None):
->>>>>>> 07d5c0ad
         """Helper function to update evidence list."""
         evidence = {
             "id": _id,
@@ -134,29 +126,7 @@
 
         collection.append(evidence)
 
-<<<<<<< HEAD
-    def add_symptom(self, _id, state, time=None, initial=None, source=None):
-=======
-    def add_observation(self, _id, state, time=None, source=None):
-        """
-        Adds observation with given presence to evidence list.
-
-        :param _id: Observation id
-        :type _id: str
-        :param state: Observation presence, one of three values ("present", "absent" or "unknown")
-        :type state: str
-        :param time: (optional) Observation occurrence time (ISO8601 formatted)
-        :type time: str
-        :param source: (optional) Symptom source,
-                       one of values: ("initial", "suggest", "predefined", "red_flags")
-        :type source: str
-        """
-        warnings.warn("Function add_observation is deprecated, please use add_symptom.",
-                      category=DeprecationWarning)
-        self.add_symptom(_id, state, time, source)
-
     def add_symptom(self, _id, state, time=None, source=None):
->>>>>>> 07d5c0ad
         """
         Adds symptom with given presence to evidence list.
 
